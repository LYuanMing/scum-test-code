<<<<<<< HEAD
#define OPTICAL_CALIBRATE 	1// 1 if should optical calibrate, 0 if manual
#define MODE 0 // 0 for tx, 1 for rx, 2 for rx then tx, ... and more
#define SOLAR_MODE					0 // 1 if on solar, 0 if on power supply/usb
#define SEND_OPTICAL 0// 1 if you want to send it 0 if you don't. You do need to have the correct channel
=======
#define OPTICAL_CALIBRATE 	1 // 1 if should optical calibrate, 0 if manual
#define MODE 0 // 0 for tx, 1 for rx, 2 for rx then tx, ... and more
#define SOLAR_MODE					0 // 1 if on solar, 0 if on power supply/usb
>>>>>>> 5c4d21a8
<|MERGE_RESOLUTION|>--- conflicted
+++ resolved
@@ -1,10 +1,4 @@
-<<<<<<< HEAD
 #define OPTICAL_CALIBRATE 	1// 1 if should optical calibrate, 0 if manual
 #define MODE 0 // 0 for tx, 1 for rx, 2 for rx then tx, ... and more
 #define SOLAR_MODE					0 // 1 if on solar, 0 if on power supply/usb
 #define SEND_OPTICAL 0// 1 if you want to send it 0 if you don't. You do need to have the correct channel
-=======
-#define OPTICAL_CALIBRATE 	1 // 1 if should optical calibrate, 0 if manual
-#define MODE 0 // 0 for tx, 1 for rx, 2 for rx then tx, ... and more
-#define SOLAR_MODE					0 // 1 if on solar, 0 if on power supply/usb
->>>>>>> 5c4d21a8
