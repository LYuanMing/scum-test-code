/**
\brief This program has multiple uses: rx sweep/fixed, tx sweep/fixed, and rx then tx (or any sort of combination)
*/

#include <string.h>


#include "scm3c_hw_interface.h"
#include "memory_map.h"
#include "rftimer.h"
#include "radio.h"
#include "optical.h"

//=========================== defines =========================================
	
#define OPTICAL_CALIBRATE 1// 1 if should optical calibrate, 0 if manual
<<<<<<< HEAD
#define MODE 4 // 0 for tx, 1 for rx, 2 for rx then tx, ... and more
#define SOLAR_MODE 0// 1 if on solar, 0 if on power supply/usb
=======
#define MODE 2 // 0 for tx, 1 for rx, 2 for rx then tx, ... and more
#define SOLAR_MODE 1// 1 if on solar, 0 if on power supply/usb
>>>>>>> f5ef8afe
#define SEND_OPTICAL 0 // 1 if you want to send it 0 if you don't. You do need to have the correct channel
#define SWEEP_TX 0// 1 if sweep, 0 if fixed
#define SWEEP_RX 0 // 1 if sweep, 0 if fixed

// fixed rx/tx coarse, mid, fine settings used if SWEEP_RX and SWEEP_TX is 0
#define FIXED_LC_COARSE_TX			23
#define FIXED_LC_MID_TX			  5
#define FIXED_LC_FINE_TX				4

#define FIXED_LC_COARSE_RX			23
#define FIXED_LC_MID_RX				4
#define FIXED_LC_FINE_RX				21

// if SWEEP_TX = 0 or SWEEP_RX = 0 then these values define the LC range to sweep. used for both sweeping Rx and Tx
#define SWEEP_COARSE_START 23
#define SWEEP_COARSE_END 24
#define SWEEP_MID_START 0
#define SWEEP_MID_END 32
#define SWEEP_FINE_START 0
#define SWEEP_FINE_END 32

// fixed optical calibration settings to use if OPTICAL_CALIBRATE is 0
//3  | 24 | 22 | 16 | 16 | 22 | 26 | 0  | 22 | 26 | 11 
//#define HF_COARSE 3
//#define HF_FINE 24
//#define RC2M_COARSE 22
//#define RC2M_FINE 15
//#define RC2M_SUPERFINE 15
//#define IF_COARSE 22
//#define IF_FINE 21
//#define HF_COARSE 3
//#define HF_FINE 24
//#define RC2M_COARSE 22
//#define RC2M_FINE 15
//#define RC2M_SUPERFINE 16
//#define IF_COARSE 22
//#define IF_FINE 21
//#define HF_COARSE 3
//#define HF_FINE 31
//#define RC2M_COARSE 22
//#define RC2M_FINE 18
//#define RC2M_SUPERFINE 14
//#define IF_COARSE 22
//#define IF_FINE 41

// 1.82V
#define HF_COARSE 3
#define HF_FINE 24
#define RC2M_COARSE 22
#define RC2M_FINE 17
#define RC2M_SUPERFINE 15
#define IF_COARSE 22

#define IF_FINE 31

//1.85V
//#define HF_COARSE 3
//#define HF_FINE 23
//#define RC2M_COARSE 22
//#define RC2M_FINE 17
//#define RC2M_SUPERFINE 15
//#define IF_COARSE 22
//#define IF_FINE 41

//1.89V
//#define HF_COARSE 3
//#define HF_FINE 24
//#define RC2M_COARSE 22
//#define RC2M_FINE 17
//#define RC2M_SUPERFINE 15
//#define IF_COARSE 22
//#define IF_FINE 41



#define CRC_VALUE         (*((unsigned int *) 0x0000FFFC))
#define CODE_LENGTH       (*((unsigned int *) 0x0000FFF8))
#define NUMPKT_PER_CFG      1
#define STEPS_PER_CONFIG    32

//=========================== variables =======================================

char tx_packet[LEN_TX_PKT];

//=========================== prototypes ======================================

//void     cb_endFrame_tx(uint32_t timestamp);
//void     cb_startFrame_rx(uint32_t timestamp);
//void     cb_endFrame_rx(uint32_t timestamp);
//void     cb_timer(void);
//void		 sweep_send_packet(void);
//void		 sweep_receive_packet(void);
void		 repeat_rx_tx(radio_mode_t radio_mode, uint8_t should_sweep, int total_packets);
void		 onRx(uint8_t *packet, uint8_t packet_len);

//=========================== main ============================================
	
int main(void) {
    uint32_t calc_crc;
    uint8_t         offset;
		int i;
    
    printf("Initializing...");
	
    // Check CRC to ensure there were no errors during optical programming
    printf("\r\n-------------------\r\n");
    printf("Validating program integrity..."); 
    
    calc_crc = crc32c(0x0000,CODE_LENGTH);
    
    if(calc_crc == CRC_VALUE){
        printf("CRC OK\r\n");
    } else{
        printf("\r\nProgramming Error - CRC DOES NOT MATCH - Halting Execution\r\n");
        while(1);
    }
		
		// Set up mote configuration
    // This function handles all the analog scan chain setup
    initialize_mote();
		radio_setCallbacks(onRx);

    if (OPTICAL_CALIBRATE) {
			optical_calibrate();
		} else {
			manual_calibrate(HF_COARSE, HF_FINE, RC2M_COARSE, RC2M_FINE, RC2M_SUPERFINE, IF_COARSE, IF_FINE);
		}

		switch (MODE) {
			case 0: // tx indefinite
				repeat_rx_tx(TX, SWEEP_TX, -1);
				break;
			case 1: //rx indefinite
				repeat_rx_tx(RX, SWEEP_RX, -1);
				break;

			case 2: //single tx then single rx then low power
				printf("going into switching mode!\n");
				
				for (i = 0; i < 1; i++) {
						repeat_rx_tx(TX, SWEEP_TX, 1);// number means to send one packet. if you change to negative infinity. usually want to try for two
						repeat_rx_tx(RX, SWEEP_RX, 1);
				}
			
				
				//printf("entering low power state indefinitely. Power cycle before reprogramming.\n");
				printf("done!\n");
				
				//low_power_mode();
				while(1);
				break;
			case 3: //tx then rx NONSOLAR
				repeat_rx_tx(TX, SWEEP_TX, 1);
			
				for (i = 0; i < 100000; i++){}
			
				repeat_rx_tx(RX, SWEEP_RX, 1);
				break;
			case 4: // idle
//				radio_rfOff();
				
				//for (i = 0; i < 10000; i++) {}
				
//				normal_power_mode();
				
				while (1) {
				
				}
				break;
			case 5: // idle low power, but radio on
				printf("low power idle radio on\n");
				low_power_mode();
				while (1) {
					for (i = 0; i < 10000; i++){
					}
				}
			default:
				printf("Invalid mode\n");
				break;
		}
}

//=========================== public ==========================================

//=========================== private =========================================

/* Repeateadly sends or receives packets depending on radio_mode
   Will sweep or be at fixed frequency depending on repeat_mode
	 total_packets indicates the number of packets to send/receive, -1 if infinite*/
void repeat_rx_tx(radio_mode_t radio_mode, uint8_t should_sweep, int total_packets) {
	uint8_t         cfg_coarse;
	uint8_t         cfg_mid;
	uint8_t         cfg_fine;
	
	uint8_t         cfg_coarse_start;
	uint8_t         cfg_mid_start;
	uint8_t         cfg_fine_start;
	
	uint8_t         cfg_coarse_stop;
	uint8_t         cfg_mid_stop;
	uint8_t         cfg_fine_stop;
	
	uint8_t HF_CLOCK_fine;
	uint8_t HF_CLOCK_coarse;
	uint8_t RC2M_coarse;
	uint8_t RC2M_fine;
	uint8_t RC2M_superfine;
	uint8_t IF_clk_target;
	uint8_t IF_coarse;
	uint8_t IF_fine;
	
	unsigned packet_counter = 0;
	
	char* radio_mode_string;
	
	if (radio_mode == TX) {
		radio_mode_string = "transmit";
	} else {
		radio_mode_string = "receive";
	}

	if (!should_sweep) { // fixed frequency mode
		if (radio_mode == TX) {
			cfg_coarse_start = FIXED_LC_COARSE_TX;
			cfg_mid_start = FIXED_LC_MID_TX;
			cfg_fine_start = FIXED_LC_FINE_TX;
		} else {
			cfg_coarse_start = FIXED_LC_COARSE_RX;
			cfg_mid_start = FIXED_LC_MID_RX;
			cfg_fine_start = FIXED_LC_FINE_RX;
		}
				
		cfg_coarse_stop = cfg_coarse_start + 1;
		cfg_mid_stop = cfg_mid_start + 1;
		cfg_fine_stop = cfg_fine_start + 1;
		
		printf("Fixed %s at c:%u m:%u f:%u\n", radio_mode_string, cfg_coarse_start, cfg_mid_start, cfg_fine_start);
	} else { // sweep mode
		cfg_coarse_start = SWEEP_COARSE_START;
		cfg_coarse_stop = SWEEP_COARSE_END;
		cfg_mid_start = SWEEP_MID_START;
		cfg_mid_stop = SWEEP_MID_END;
		cfg_fine_start = SWEEP_FINE_START;
		cfg_fine_stop = SWEEP_FINE_END;
		
		printf("Sweeping %s\n", radio_mode_string);
	}
	
	while(1){
		// loop through all configuration
		for (cfg_coarse=cfg_coarse_start;cfg_coarse<cfg_coarse_stop;cfg_coarse+=1){
			for (cfg_mid=cfg_mid_start;cfg_mid<cfg_mid_stop;cfg_mid += 1){
				for (cfg_fine=cfg_fine_start;cfg_fine<cfg_fine_stop;cfg_fine += 1){										
					int i;
					uint8_t k;
					
					if (SOLAR_MODE) {
						low_power_mode();
						for (i = 0; i < 5000; i++) {}
						normal_power_mode();
						
						//for (i = 0; i < 900000; i++) {}
						//printf("rx/tx send/receive\n");
					}
					
					if (should_sweep) {
						printf( "coarse=%d, middle=%d, fine=%d\r\n", cfg_coarse, cfg_mid, cfg_fine);
					}
					
					for (i=0;i<NUMPKT_PER_CFG;i++) {
						if (radio_mode == RX) {
							receive_packet(cfg_coarse, cfg_mid, cfg_fine);
						}
						else { // TX mode
							if (!SEND_OPTICAL) {
								tx_packet[0] = (uint8_t) packet_counter;
								tx_packet[1] = cfg_coarse;
								tx_packet[2] = cfg_mid;
								tx_packet[3] = cfg_fine;
								
								send_packet(cfg_coarse, cfg_mid, cfg_fine, tx_packet);
							} else {
								HF_CLOCK_coarse     = scm3c_hw_interface_get_HF_CLOCK_coarse();
								HF_CLOCK_fine       = scm3c_hw_interface_get_HF_CLOCK_fine();
								RC2M_coarse         = scm3c_hw_interface_get_RC2M_coarse();
								RC2M_fine           = scm3c_hw_interface_get_RC2M_fine();
								RC2M_superfine      = scm3c_hw_interface_get_RC2M_superfine();
								IF_coarse           = scm3c_hw_interface_get_IF_coarse();
								IF_fine             = scm3c_hw_interface_get_IF_fine();
								
								tx_packet[0] = (uint8_t) packet_counter;
								tx_packet[1] = (uint8_t) 0;
								tx_packet[2] = (uint8_t)HF_CLOCK_coarse;
								tx_packet[3] = (uint8_t)HF_CLOCK_fine;
//								tx_packet[4] = (uint8_t)RC2M_coarse;
//								tx_packet[5] = (uint8_t)RC2M_fine;
//								tx_packet[6] = (uint8_t)RC2M_superfine;
//								tx_packet[7] = (uint8_t)IF_coarse;
//								tx_packet[8] = (uint8_t)IF_fine;
//								tx_packet[9] = (uint8_t) 0;
//								tx_packet[10] = cfg_coarse;
//								tx_packet[11] = cfg_mid;
//								tx_packet[12] = cfg_fine;
										
								send_packet(cfg_coarse, cfg_mid, cfg_fine, tx_packet);
							}
						}

						// stop after send or received a certain number of times
						packet_counter += 1;
						
						if (total_packets > 0) {
							printf("packet %d out of %d\n", packet_counter, total_packets);
						}
						
						if (packet_counter == total_packets) {
							printf("stopping %s\n", radio_mode_string);
							return;
						}
					}
				} 
			}
		}
	}
}

void onRx(uint8_t *packet, uint8_t packet_len) {
	//printf("packet first item: %d\n", packet[0]); //there are 20 or 22 packets and they are uint8_t
	if (packet[1]==23)
	{
		//sara(100, 2,1);
	}
}<|MERGE_RESOLUTION|>--- conflicted
+++ resolved
@@ -14,13 +14,8 @@
 //=========================== defines =========================================
 	
 #define OPTICAL_CALIBRATE 1// 1 if should optical calibrate, 0 if manual
-<<<<<<< HEAD
-#define MODE 4 // 0 for tx, 1 for rx, 2 for rx then tx, ... and more
-#define SOLAR_MODE 0// 1 if on solar, 0 if on power supply/usb
-=======
 #define MODE 2 // 0 for tx, 1 for rx, 2 for rx then tx, ... and more
 #define SOLAR_MODE 1// 1 if on solar, 0 if on power supply/usb
->>>>>>> f5ef8afe
 #define SEND_OPTICAL 0 // 1 if you want to send it 0 if you don't. You do need to have the correct channel
 #define SWEEP_TX 0// 1 if sweep, 0 if fixed
 #define SWEEP_RX 0 // 1 if sweep, 0 if fixed
