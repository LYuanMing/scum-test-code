--- conflicted
+++ resolved
@@ -31,21 +31,14 @@
 // make sure to set LEN_TX_PKT and LEN_RX_PKT in radio.h
 #define OPTICAL_CALIBRATE 1 // 1 if should optical calibrate, 0 if manual
 
-#define MODE 0 // 0 for tx, 1 for rx, 2 for rx then tx, ... and more (see switch statement below)
-#define SOLAR_MODE 1 // 1 if on solar, 0 if on power supply/usb (this enables/disables the SOLAR_DELAY delay)
-<<<<<<< HEAD
-#define SOLAR_DELAY 25000 //500 is a good value to pick when going to low power mode // for loop iteration count for delay while on solar between radio periods (5000 = ~3 seconds at 500KHz clock, which is low_power_mode)
-#define SWEEP_TX 0 // 1 if sweep, 0 if fixed
-#define SWEEP_RX 0 // 1 if sweep, 0 if fixed
-=======
+#define MODE 1 // 0 for tx, 1 for rx, 2 for rx then tx, ... and more (see switch statement below)
+#define SOLAR_MODE 0 // 1 if on solar, 0 if on power supply/usb (this enables/disables the SOLAR_DELAY delay)
 //NEED TO UNCOMMENT IN TX? radio_delay
 #define SOLAR_DELAY 25000 // for loop iteration count for delay while on solar between radio periods (5000 = ~3 seconds at 500KHz clock, which is low_power_mode)
-#define SWEEP_TX 0 // 1 if sweep, 0 if fixed
-#define SWEEP_RX 1// 1 if sweep, 0 if fixed
->>>>>>> c45c7ecf
-
+#define SWEEP_TX 1 // 1 if sweep, 0 if fixed
+#define SWEEP_RX 1 // 1 if sweep, 0 if fixed
 #define SEND_ACK 1 // 1 if we should send an ack after packet rx and 0 otherwise
-#define NUM_ACK 3 // number of acknowledgments to send upon receiving a packet
+#define NUM_ACK 10 // number of acknowledgments to send upon receiving a packet
 
 // fixed rx/tx coarse, mid, fine settings used if SWEEP_RX and SWEEP_TX is 0.
 // these default values are used to set a variable that will represent the fixed LC values
@@ -55,34 +48,28 @@
 // the LC values that we transmit or receive at may change (for example compensated due to 
 // temperature changes), but we just won't sweep the LC.
 
-<<<<<<< HEAD
 #define DEFAULT_FIXED_LC_COARSE_TX		22
 #define DEFAULT_FIXED_LC_MID_TX			 20
 #define DEFAULT_FIXED_LC_FINE_TX		14
-=======
-
-#define DEFAULT_FIXED_LC_COARSE_TX		20
-#define DEFAULT_FIXED_LC_MID_TX			 27
-#define DEFAULT_FIXED_LC_FINE_TX		6
-
->>>>>>> c45c7ecf
 
 #define DEFAULT_FIXED_LC_COARSE_RX			21
 #define DEFAULT_FIXED_LC_MID_RX				  17
 #define DEFAULT_FIXED_LC_FINE_RX				22
 
 // if SWEEP_TX = 0 or SWEEP_RX = 0 then these values define the LC range to sweep. used for both sweeping Rx and Tx
-<<<<<<< HEAD
-#define SWEEP_COARSE_START 22
-#define SWEEP_COARSE_END 23
-=======
-#define SWEEP_COARSE_START 20
-#define SWEEP_COARSE_END 21
->>>>>>> c45c7ecf
-#define SWEEP_MID_START 0
-#define SWEEP_MID_END 31
-#define SWEEP_FINE_START 0
-#define SWEEP_FINE_END 31
+#define SWEEP_COARSE_START_TX 22
+#define SWEEP_COARSE_END_TX 23
+#define SWEEP_MID_START_TX 20
+#define SWEEP_MID_END_TX 21
+#define SWEEP_FINE_START_TX 10
+#define SWEEP_FINE_END_TX 18
+
+#define SWEEP_COARSE_START_RX 22
+#define SWEEP_COARSE_END_RX 23
+#define SWEEP_MID_START_RX 21
+#define SWEEP_MID_END_RX 22
+#define SWEEP_FINE_START_RX 20
+#define SWEEP_FINE_END_RX 31
 
 // SARA 30.56C 1.778V
 //#define HF_COARSE 3
@@ -452,12 +439,21 @@
 		
 		printf("Fixed %s at c:%u m:%u f:%u\n", radio_mode_string, cfg_coarse_start, cfg_mid_start, cfg_fine_start);
 	} else { // sweep mode
-		cfg_coarse_start = SWEEP_COARSE_START;
-		cfg_coarse_stop = SWEEP_COARSE_END;
-		cfg_mid_start = SWEEP_MID_START;
-		cfg_mid_stop = SWEEP_MID_END;
-		cfg_fine_start = SWEEP_FINE_START;
-		cfg_fine_stop = SWEEP_FINE_END;
+			if (radio_mode == TX) {
+				cfg_coarse_start = SWEEP_COARSE_START_TX;
+				cfg_coarse_stop = SWEEP_COARSE_END_TX;
+				cfg_mid_start = SWEEP_MID_START_TX;
+				cfg_mid_stop = SWEEP_MID_END_TX;
+				cfg_fine_start = SWEEP_FINE_START_TX;
+				cfg_fine_stop = SWEEP_FINE_END_TX;
+			} else {
+				cfg_coarse_start = SWEEP_COARSE_START_RX;
+				cfg_coarse_stop = SWEEP_COARSE_END_RX;
+				cfg_mid_start = SWEEP_MID_START_RX;
+				cfg_mid_stop = SWEEP_MID_END_RX;
+				cfg_fine_start = SWEEP_FINE_START_RX;
+				cfg_fine_stop = SWEEP_FINE_END_RX;
+			}
 		
 		printf("Sweeping %s\n", radio_mode_string);
 	}
@@ -465,7 +461,7 @@
 	while(1){
 		//printf("looping...\n");
 		// loop through all configuration
-		for (cfg_coarse=cfg_coarse_start;cfg_coarse<cfg_coarse_stop;cfg_coarse+=1){
+		for (cfg_coarse=cfg_coarse_start;cfg_coarse<cfg_coarse_stop;cfg_coarse += 1){
 			for (cfg_mid=cfg_mid_start;cfg_mid<cfg_mid_stop;cfg_mid += 1){
 				for (cfg_fine=cfg_fine_start;cfg_fine<cfg_fine_stop;cfg_fine += 1){										
 					int i;
@@ -488,7 +484,10 @@
 									
 									printf("sending ack %d out of %d\n", j + 1, NUM_ACK);
 									//send_ack(FIXED_LC_COARSE_TX, FIXED_LC_MID_TX, FIXED_LC_FINE_TX, cfg_coarse, cfg_mid, cfg_fine, j);
-									send_ack(fixed_lc_coarse_tx, fixed_lc_mid_tx, fixed_lc_fine_tx, cfg_coarse, cfg_mid, cfg_fine, j);
+									//send_ack(fixed_lc_coarse_tx, fixed_lc_mid_tx, fixed_lc_fine_tx, cfg_coarse, cfg_mid, cfg_fine, j);
+									
+									// send the acks by sweeping through another call to repeat_rx_tx
+									repeat_rx_tx(TX, SWEEP_TX, NUM_ACK);
 								}
 								
 								need_to_send_ack = false;
