--- conflicted
+++ resolved
@@ -16,22 +16,13 @@
 #define MODE 0 // 0 for tx, 1 for rx, 2 for rx then tx, ... and more
 #define SOLAR_MODE 1// 1 if on solar, 0 if on power supply/usb
 #define SEND_OPTICAL 0 // 1 if you want to send it 0 if you don't. You do need to have the correct channel
-<<<<<<< HEAD
-#define SWEEP_TX 0 // 1 if sweep, 0 if fixed
-=======
 #define SWEEP_TX 1// 1 if sweep, 0 if fixed
->>>>>>> 3aaf5be7
 #define SWEEP_RX 1 // 1 if sweep, 0 if fixed
 
 // fixed rx/tx coarse, mid, fine settings used if SWEEP_RX and SWEEP_TX is 0
 #define FIXED_LC_COARSE_TX			23
-<<<<<<< HEAD
 #define FIXED_LC_MID_TX			  1
 #define FIXED_LC_FINE_TX				28
-=======
-#define FIXED_LC_MID_TX			  0
-#define FIXED_LC_FINE_TX			6
->>>>>>> 3aaf5be7
 
 #define FIXED_LC_COARSE_RX			22
 #define FIXED_LC_MID_RX				23
@@ -308,7 +299,6 @@
 								tx_packet[1] = (uint8_t) 0;
 								tx_packet[2] = (uint8_t)HF_CLOCK_coarse;
 								tx_packet[3] = (uint8_t)HF_CLOCK_fine;
-<<<<<<< HEAD
 //								tx_packet[4] = (uint8_t)RC2M_coarse;
 //								tx_packet[5] = (uint8_t)RC2M_fine;
 //								tx_packet[6] = (uint8_t)RC2M_superfine;
@@ -319,27 +309,6 @@
 //								tx_packet[11] = cfg_mid;
 //								tx_packet[12] = cfg_fine;
 										
-=======
-								tx_packet[4] = (uint8_t)RC2M_coarse;
-								tx_packet[5] = (uint8_t)RC2M_fine;
-								tx_packet[6] = (uint8_t)RC2M_superfine;
-								tx_packet[7] = (uint8_t)IF_coarse;
-								tx_packet[8] = (uint8_t)IF_fine;
-								tx_packet[9] = (uint8_t) 0;
-								tx_packet[10] = cfg_coarse;
-								tx_packet[11] = cfg_mid;
-								tx_packet[12] = cfg_fine;
-								tx_packet[13] = (uint8_t) 0;	
-								tx_packet[14] = (uint8_t) 0;
-								tx_packet[15] = (uint8_t) 0;
-								tx_packet[16] = (uint8_t) 0;
-								tx_packet[17] = (uint8_t) 0;
-								tx_packet[18] = (uint8_t) 0;
-								tx_packet[19] = (uint8_t) 0;
-								tx_packet[20] = (uint8_t) 0;
-								tx_packet[21] = (uint8_t) 0;
-							
->>>>>>> 3aaf5be7
 								send_packet(cfg_coarse, cfg_mid, cfg_fine, tx_packet);
 							}
 						}
