/**
\brief This program has multiple uses: rx sweep/fixed, tx sweep/fixed, and rx then tx (or any sort of combination)
*/

#include <string.h>
#include <stdio.h>
#include "scm3c_hw_interface.h"
#include "memory_map.h"
#include "rftimer.h"
#include "radio.h"
#include "optical.h"
#include "zappy2.h"
#include "temperature.h"
#include "fixed-point.h"

//=========================== defines =========================================

// TEMPERATURE DEFINES
// LOG_TEMPERATURE_AFTER_OPTICAL_CALIBRATION variable exists in optical.c
// and indicates whether you want to conduct a measurements of the 32kHz and 2MHz clocks
// after optical calibration has completed for the purpose of measuring temperature
// the optical programmer (if programmed to do so) will continue to send optical
// calibration pulses as a reference.
#define CLOCK_RATIO_VS_TEMP_SLOPE -19.293 //-19.667 //-30.715 // dummy value
#define CLOCK_RATIO_VS_TEMP_OFFSET 1298.134 // 1317.511 //1915.142 // y intercept // dummy value
#define CLOCK_RATIO_VS_FINE_CODE_SLOPE -10.567 //-24.33
#define CLOCK_RATIO_VS_FINE_CODE_OFFEST 710.411 // 1592.204 // y intercept // dummy value
#define TEMP_MEASURE_DURATION_MILLISECONDS 100 // duration for which we should measure the 2MHz and 32kHz clocks in order to measure the temperature

// RADIO DEFINES
// make sure to set LEN_TX_PKT and LEN_RX_PKT in radio.h
#define OPTICAL_CALIBRATE 1 // 1 if should optical calibrate, 0 if manual

#define MODE 15 // 0 for tx, 1 for rx, 2 for rx then tx, ... and more (see switch statement below)
#define SOLAR_MODE 1 // 1 if on solar, 0 if on power supply/usb (this enables/disables the SOLAR_DELAY delay)
//NEED TO UNCOMMENT IN TX? radio_delay
#define SOLAR_DELAY 25000 // for loop iteration count for delay while on solar between radio periods (5000 = ~3 seconds at 500KHz clock, which is low_power_mode)
#define SWEEP_TX 1 // 1 if sweep, 0 if fixed
#define SWEEP_RX 1 // 1 if sweep, 0 if fixed
#define SEND_ACK 1 // 1 if we should send an ack after packet rx and 0 otherwise
#define NUM_ACK 10 // number of acknowledgments to send upon receiving a packet

// fixed rx/tx coarse, mid, fine settings used if SWEEP_RX and SWEEP_TX is 0.
// these default values are used to set a variable that will represent the fixed LC values
// the reason these are used to set variables is that these FIXED values can later change
// in the case of events like a temperature chage, which could trigger a change in the
// "fixed" value we operate it. In other words by fixed we just mean that we aren't sweeping;
// the LC values that we transmit or receive at may change (for example compensated due to 
// temperature changes), but we just won't sweep the LC.

#define DEFAULT_FIXED_LC_COARSE_TX		22
#define DEFAULT_FIXED_LC_MID_TX			 20
#define DEFAULT_FIXED_LC_FINE_TX		14

#define DEFAULT_FIXED_LC_COARSE_RX			21
#define DEFAULT_FIXED_LC_MID_RX				  17
#define DEFAULT_FIXED_LC_FINE_RX				22

// if SWEEP_TX = 0 or SWEEP_RX = 0 then these values define the LC range to sweep. used for both sweeping Rx and Tx
<<<<<<< HEAD
#define SWEEP_COARSE_START_TX 22
#define SWEEP_COARSE_END_TX 23
#define SWEEP_MID_START_TX 20
#define SWEEP_MID_END_TX 21
#define SWEEP_FINE_START_TX 10
#define SWEEP_FINE_END_TX 18

#define SWEEP_COARSE_START_RX 22
#define SWEEP_COARSE_END_RX 23
#define SWEEP_MID_START_RX 21
#define SWEEP_MID_END_RX 22
#define SWEEP_FINE_START_RX 20
#define SWEEP_FINE_END_RX 31
=======
#define SWEEP_COARSE_START_TX 20
#define SWEEP_COARSE_END_TX 21
#define SWEEP_MID_START_TX 27
#define SWEEP_MID_END_TX 28
#define SWEEP_FINE_START_TX 3
#define SWEEP_FINE_END_TX 9

#define SWEEP_COARSE_START_RX 21
#define SWEEP_COARSE_END_RX 22
#define SWEEP_MID_START_RX 20
#define SWEEP_MID_END_RX 21
#define SWEEP_FINE_START_RX 6
#define SWEEP_FINE_END_RX 9
>>>>>>> 24a17d0a

// SARA 30.56C 1.778V
//#define HF_COARSE 3
//#define HF_FINE 18
//#define RC2M_COARSE 14
//#define RC2M_FINE 17
//#define RC2M_SUPERFINE 13
//#define IF_COARSE 22
//#define IF_FINE 20

// SARA 38.5C 1.778V
//#define HF_COARSE 3
//#define HF_FINE 19
//#define RC2M_COARSE 15
//#define RC2M_FINE 14
//#define RC2M_SUPERFINE 17
//#define IF_COARSE 22
//#define IF_FINE 18

// SARA 1.81V 39.5C
#define HF_COARSE 3
#define HF_FINE 19
#define RC2M_COARSE 15
#define RC2M_FINE 13
#define RC2M_SUPERFINE 16
#define IF_COARSE 22
#define IF_FINE 20

#define CRC_VALUE         (*((unsigned int *) 0x0000FFFC))
#define CODE_LENGTH       (*((unsigned int *) 0x0000FFF8))
#define NUMPKT_PER_CFG      1
#define STEPS_PER_CONFIG    32

typedef enum {
	PREDEFINED     = 0x01,
	LC_CODES		   = 0x02,
	LC_CODES_ASCII = 0x03,
	OPTICAL_VALS   = 0x04,
	TEMP					 = 0x05,
	COUNT_2M_32K	 = 0x06,
	COMPRESSED_CLOCK = 0x07,
	CUSTOM = 0x08
} tx_packet_content_source_t;

//=========================== variables =======================================

// RADIO VARIABLES
// Defines what/when data is set for the repeat_rx_tx function (see this function for details on values).
// note that the value here is simlpy a default (fallback valuee) and in many of this program's "modes" 
// this value is additionally set
tx_packet_content_source_t tx_packet_data_source = LC_CODES;

uint8_t tx_packet[LEN_TX_PKT]; // contains the contents of the packet to be transmitted
int rx_count = 0; // count of the number of packets actually received
// need_to_send_ack: set to true if should send ack right after the receive completes.
// Use SEND_ACK to determine whether to send an acknowledgemnets or not.
bool need_to_send_ack = false;

uint8_t fixed_lc_coarse_tx = DEFAULT_FIXED_LC_COARSE_TX;
uint8_t fixed_lc_mid_tx = DEFAULT_FIXED_LC_MID_TX;
uint8_t fixed_lc_fine_tx = DEFAULT_FIXED_LC_FINE_TX;

uint8_t fixed_lc_coarse_rx = DEFAULT_FIXED_LC_COARSE_RX;
uint8_t fixed_lc_mid_rx = DEFAULT_FIXED_LC_MID_RX;
uint8_t fixed_lc_fine_rx = DEFAULT_FIXED_LC_FINE_RX;

// TEMPERATURE VARIABLES
double temp;
uint32_t count_2M;
uint32_t count_32k;

// HACK SOLUTION TO GET ACK TO SEND RX CODES NEED TO FIX LATER
uint8_t custom_tx_packet[LEN_TX_PKT];

uint8_t temp_adjusted_fine_code; // will be set by adjust_tx_fine_with_temp function

//=========================== prototypes ======================================

void		 repeat_rx_tx(radio_mode_t radio_mode, uint8_t should_sweep, int total_packets);
void		 radio_delay(void);
void		 onRx(uint8_t *packet, uint8_t packet_len);
void		 adjust_tx_fine_with_temp(void);
void		 delay_milliseconds_test_loop(void);

//=========================== main ============================================
	
int main(void) {
    uint32_t calc_crc;
    uint8_t         offset;
		int i,j;
		short counter;
		int gripper_result;
    
    printf("Initializing...");
	
    // Check CRC to ensure there were no errors during optical programming
    printf("\r\n-------------------\r\n");
    printf("Validating program integrity..."); 
    
    calc_crc = crc32c(0x0000,CODE_LENGTH);
    
    if(calc_crc == CRC_VALUE){
        printf("CRC OK\r\n");
    } else{
        printf("\r\nProgramming Error - CRC DOES NOT MATCH - Halting Execution\r\n");
        while(1);
    }
		
		// Set up mote configuration
    // This function handles all the analog scan chain setup
    initialize_mote();
		
		radio_setCallbacks(onRx);

    if (OPTICAL_CALIBRATE) {
			optical_calibrate();
		} else {
			manual_calibrate(HF_COARSE, HF_FINE, RC2M_COARSE, RC2M_FINE, RC2M_SUPERFINE, IF_COARSE, IF_FINE);
		}

		switch (MODE) {
			case 0: // tx indefinite
				tx_packet_data_source = LC_CODES;
				repeat_rx_tx(TX, SWEEP_TX, -1);
				break;
			case 1: //rx indefinite
				repeat_rx_tx(RX, SWEEP_RX, -1);
				break;
			case 2: //single tx then single rx then low power
				tx_packet_data_source = LC_CODES;
				printf("going into switching mode!\n");
				
				for (i = 0; i < 100; i++) {
					repeat_rx_tx(TX, SWEEP_TX, 1);// number means to send one packet. if you change to negative infinity. usually want to try for two
					//for (j = 0; j < 1000000; j++) {}
					repeat_rx_tx(RX, SWEEP_RX, 1);
				}
			
				//printf("entering low power state indefinitely. Power cycle before reprogramming.\n");
				printf("done!\n");
				
				//low_power_mode();
				while(1);
				break;
			case 3: //tx then rx NONSOLAR
				tx_packet_data_source = LC_CODES;
				repeat_rx_tx(TX, SWEEP_TX, 1);
			
				for (i = 0; i < 100000; i++){}
			
				repeat_rx_tx(RX, SWEEP_RX, 1);
				break;
			case 4: // idle normal power used for doing nothing while letting optical interrupts happen for tmperature mode
				while (1) {}
				break;
			case 5: // idle low power
				low_power_mode();
				while (1) {}
				break;
			case 6: //turn on go to low power and after you are done closing send packet
				low_power_mode();
				while(1)
				//for(j=0;j<10;j++)
				{	
					sara_start(1500,60);
					//(200,200); //second argument affects rate of GPIO 4 and 5 and 6. GPIO 6 is clock. Set to (300, 250) for 96 Hz to test motors
					//GPIO_REG__OUTPUT=0x0000;
					
					for(i=0;i<100;i++);
					sara_release(300);
					for(i=0;i<100;i++);
					printf("toggle!\n");
				}
				while(1)
				{}
				break;
			case 7: // temperature compensated transmit loop
				while (1) {
					temp = get_2MHz_32k_ratio_temp_estimate(TEMP_MEASURE_DURATION_MILLISECONDS, CLOCK_RATIO_VS_TEMP_SLOPE, CLOCK_RATIO_VS_TEMP_OFFSET);
					adjust_tx_fine_with_temp();
				
					tx_packet_data_source = TEMP;
										
					// will not sweep since that is exactly what we are trying to get rid of by compensating with temperature
					repeat_rx_tx(TX, 0, 1); // send 1 packet(s)
				}
				break;
			case 8: // test of RF TIMER delay milliseconds function
				delay_milliseconds_test_loop();
				while (1) {} // since this is interrupt based we need some loop to stall in while we wait for interrupts
				break;
			case 9: // sprintf transmit test
				sprintf(tx_packet, "2MHz: %d 32kHz: %d", 280000, 50000);
							
				tx_packet_data_source = LC_CODES;
				repeat_rx_tx(TX, SWEEP_TX, -1);
			
				while (1) {}
				break;
			case 10: // take one measurement of the clocks for temperature measurement and then continuously transmit the result for a certain period, then repeat
				// note: since this is a sweep, we need to set the sweep coarse and mid code start and end fixed values to be such that the coarse and mid
				// are always fixed. The fine code sweep should be 0 to 32
				while (1) {
					// Get the counts for 2MHz and 32kHz clocks
					read_counters_duration(TEMP_MEASURE_DURATION_MILLISECONDS);
					
					count_2M = scm3c_hw_interface_get_count_2M();
					count_32k = scm3c_hw_interface_get_count_32k();
					
					// Now continuously transimt the clock counts.
					printf("2M: %u, 32kHz: %u\n", count_2M, count_32k);
		
					tx_packet_data_source = COMPRESSED_CLOCK;
					repeat_rx_tx(TX, 1, 32); // in this case we will always sweep since with different temps we don't know which LC codes will work, so set to 1 not 0
				}
				
				break;
			case 11: // continuously measure and log 2MHz and 32kHz
				while (1) {
					// Get the counts for 2MHz and 32kHz clocks
					read_counters_duration(TEMP_MEASURE_DURATION_MILLISECONDS);
					
					count_2M = scm3c_hw_interface_get_count_2M();
					count_32k = scm3c_hw_interface_get_count_32k();
					
					printf("2M: %u, 32kHz: %u\n", count_2M, count_32k);
				}
				break;
			case 12: // continuously measure and print temperature
				while (1) {
					// Get the counts for 2MHz and 32kHz clocks
					temp = get_2MHz_32k_ratio_temp_estimate(TEMP_MEASURE_DURATION_MILLISECONDS, CLOCK_RATIO_VS_TEMP_SLOPE, CLOCK_RATIO_VS_TEMP_OFFSET);
					
					printf("2M: %u, 32kHz: %u, Temp: %d\n", count_2M, count_32k, (int) temp);					
				}
				break;
			case 13: // measure divider current draw
				while (1) {
					printf("switching\n");
					ANALOG_CFG_REG__10 = 0x0058;
					delay_milliseconds_synchronous(2000);
					printf("switching\n");
					ANALOG_CFG_REG__10 = 0x0018;
					delay_milliseconds_synchronous(2000);
				}
				break;
			case 14: // contact sensor development// Alex wrote this code 
				
				printf("GPIO ON\n");
				//enable GPIOs
				GPO_enables(0xFFFF);
				GPI_enables(0xFFFF);
				GPI_control(0,0,0,0);//sets GPI to cortex registers
				GPO_control(6,6,6,6); //GPIO 0 -15 //sets GP0 to cortex registers
				// Program analog scan chain
				analog_scan_chain_write();
				analog_scan_chain_load();
				
				//set gpio to 3.3V 
				GPIO_REG__OUTPUT=0xFFFF;
//				if((GPIO_REG__INPUT | 0xFDFF) == 0xFFFF)
//				{
//					printf("GPIO9 high\n");
//				}
				//disable GPIOs
				GPO_enables(0x0000);
				
				// Program analog scan chain
				analog_scan_chain_write();
				analog_scan_chain_load();
				
				printf("GPIO OFF\n");
				//check til GPI turns to zero;
				counter=0; 
				while(1){
					  gripper_result = ~(GPIO_REG__INPUT | 0xFDFF)==0xffff0200;
						printf("%x\n", GPIO_REG__INPUT);
						if(gripper_result){
							counter=counter+1;
						}	
						else {
							counter=0;
							
						}
						if(counter>40){
							printf("Gripper Closed %d %d \n", counter, gripper_result);
						}
				}
				break;
			case 15: // SARA final code with rx until packet is received, then send acks, then turn off radio, then operate SARA then loop
				while (1) {
					printf("Attempting to receive a packet\n");
					repeat_rx_tx(RX, SWEEP_RX, 1); // keep looping until we receive a single packet. Sends NUM_ACK acks if SEND_ACK set to 1
					
					// if we reach this point it means that we have received a packet and have (optionally) sent acks.
					printf("packet received. starting SARA toggle!\n");
					// now trigger SARA. ALEX CHECK THE PARAMETERS HERE
					low_power_mode();
					sara_start(1500,60);
					//(200,200); //second argument affects rate of GPIO 4 and 5 and 6. GPIO 6 is clock. Set to (300, 250) for 96 Hz to test motors
					//GPIO_REG__OUTPUT=0x0000;
					
					for(i=0;i<100;i++);
					sara_release(300);
					for(i=0;i<100;i++);
					printf("toggle!\n");
					normal_power_mode();
				}
			default:
				printf("Invalid mode\n");
				break;
		}
}

//=========================== public ==========================================

//=========================== private =========================================

/* Repeateadly sends or receives packets depending on radio_mode
   Will sweep or be at fixed frequency depending on repeat_mode
	 total_packets indicates the number of packets to send/receive, -1 if infinite.
	 If doing tx, need to set tx_packet_data_source variable before use. */
void repeat_rx_tx(radio_mode_t radio_mode, uint8_t should_sweep, int total_packets) {
	uint8_t         cfg_coarse;
	uint8_t         cfg_mid;
	uint8_t         cfg_fine;
	
	uint8_t         cfg_coarse_start;
	uint8_t         cfg_mid_start;
	uint8_t         cfg_fine_start;
	
	uint8_t         cfg_coarse_stop;
	uint8_t         cfg_mid_stop;
	uint8_t         cfg_fine_stop;
	
	uint8_t HF_CLOCK_fine;
	uint8_t HF_CLOCK_coarse;
	uint8_t RC2M_coarse;
	uint8_t RC2M_fine;
	uint8_t RC2M_superfine;
	uint8_t IF_clk_target;
	uint8_t IF_coarse;
	uint8_t IF_fine;
	
	uint8_t i;
	
	tx_packet_content_source_t saved_tx_packet_data_source;
	
	unsigned packet_counter = 0; // number of times we have transmitted or attempted to receive
	
	char* radio_mode_string;
	
	if (radio_mode == TX) {
		radio_mode_string = "transmit";
	} else {
		radio_mode_string = "receive";
	}

	if (!should_sweep) { // fixed frequency mode
		if (radio_mode == TX) {
			cfg_coarse_start = fixed_lc_coarse_tx;
			cfg_mid_start = fixed_lc_mid_tx;
			cfg_fine_start = fixed_lc_fine_tx;
		} else {
			cfg_coarse_start = fixed_lc_coarse_rx;
			cfg_mid_start = fixed_lc_mid_rx;
			cfg_fine_start = fixed_lc_fine_rx;
		}
				
		cfg_coarse_stop = cfg_coarse_start + 1;
		cfg_mid_stop = cfg_mid_start + 1;
		cfg_fine_stop = cfg_fine_start + 1;
		
		printf("Fixed %s at c:%u m:%u f:%u\n", radio_mode_string, cfg_coarse_start, cfg_mid_start, cfg_fine_start);
	} else { // sweep mode
			if (radio_mode == TX) {
				cfg_coarse_start = SWEEP_COARSE_START_TX;
				cfg_coarse_stop = SWEEP_COARSE_END_TX;
				cfg_mid_start = SWEEP_MID_START_TX;
				cfg_mid_stop = SWEEP_MID_END_TX;
				cfg_fine_start = SWEEP_FINE_START_TX;
				cfg_fine_stop = SWEEP_FINE_END_TX;
			} else {
				cfg_coarse_start = SWEEP_COARSE_START_RX;
				cfg_coarse_stop = SWEEP_COARSE_END_RX;
				cfg_mid_start = SWEEP_MID_START_RX;
				cfg_mid_stop = SWEEP_MID_END_RX;
				cfg_fine_start = SWEEP_FINE_START_RX;
				cfg_fine_stop = SWEEP_FINE_END_RX;
			}
		
		printf("Sweeping %s\n", radio_mode_string);
	}
	
	while(1){
		//printf("looping...\n");
		// loop through all configuration
		for (cfg_coarse=cfg_coarse_start;cfg_coarse<cfg_coarse_stop;cfg_coarse += 1){
			for (cfg_mid=cfg_mid_start;cfg_mid<cfg_mid_stop;cfg_mid += 1){
				for (cfg_fine=cfg_fine_start;cfg_fine<cfg_fine_stop;cfg_fine += 1){										
					int i;
					uint8_t k;
					uint8_t j;
					
					radio_delay();
					
					if (should_sweep) {
						printf( "coarse=%d, middle=%d, fine=%d\r\n", cfg_coarse, cfg_mid, cfg_fine);
					}
					
					for (i=0;i<NUMPKT_PER_CFG;i++) {
						if (radio_mode == RX) {
							receive_packet(cfg_coarse, cfg_mid, cfg_fine);
							
							if (need_to_send_ack) {
								radio_delay();
								
								printf("START sending acks\n");
								//send_ack(FIXED_LC_COARSE_TX, FIXED_LC_MID_TX, FIXED_LC_FINE_TX, cfg_coarse, cfg_mid, cfg_fine, j);
								//send_ack(fixed_lc_coarse_tx, fixed_lc_mid_tx, fixed_lc_fine_tx, cfg_coarse, cfg_mid, cfg_fine, j);
								
								// send the acks by sweeping through another call to repeat_rx_tx
								saved_tx_packet_data_source = tx_packet_data_source;
								tx_packet_data_source = CUSTOM;
								
								sprintf(custom_tx_packet, "%d %d %d", cfg_coarse, cfg_mid, cfg_fine);
								
								repeat_rx_tx(TX, SWEEP_TX, NUM_ACK);
								
								printf("DONE sending acks\n");
								
								tx_packet_data_source = saved_tx_packet_data_source;
								//tx_packet_data_source = LC_CODES;
								
								need_to_send_ack = false;
							}
						}
						else { // TX mode
							tx_packet[0] = (uint8_t) packet_counter;
							
							switch (tx_packet_data_source) { // defines how to set packet contents
								case PREDEFINED: // packet content set prior
									break;
								case LC_CODES: // packet content will be LC coarse mid fine 
//									tx_packet[1] = cfg_coarse;
//									tx_packet[2] = cfg_mid;
//									tx_packet[3] = cfg_fine;
								
								  sprintf(tx_packet, "%d %d %d", cfg_coarse, cfg_mid, cfg_fine);
								
									break;
								case OPTICAL_VALS: // packet content will be optical settings
									HF_CLOCK_coarse     = scm3c_hw_interface_get_HF_CLOCK_coarse();
									HF_CLOCK_fine       = scm3c_hw_interface_get_HF_CLOCK_fine();
									RC2M_coarse         = scm3c_hw_interface_get_RC2M_coarse();
									RC2M_fine           = scm3c_hw_interface_get_RC2M_fine();
									RC2M_superfine      = scm3c_hw_interface_get_RC2M_superfine();
									IF_coarse           = scm3c_hw_interface_get_IF_coarse();
									IF_fine             = scm3c_hw_interface_get_IF_fine();
									
									tx_packet[1] = (uint8_t) 0;
									tx_packet[2] = (uint8_t)HF_CLOCK_coarse;
									tx_packet[3] = (uint8_t)HF_CLOCK_fine;
									tx_packet[4] = (uint8_t)RC2M_coarse;
									tx_packet[5] = (uint8_t)RC2M_fine;
									tx_packet[6] = (uint8_t)RC2M_superfine;
									tx_packet[7] = (uint8_t)IF_coarse;
									tx_packet[8] = (uint8_t)IF_fine;
									tx_packet[9] = (uint8_t) 0;
									tx_packet[10] = cfg_coarse;
									tx_packet[11] = cfg_mid;
									tx_packet[12] = cfg_fine;
								
									break;
								case TEMP:
									// format: FF TT.TT
									//sprintf(tx_packet, "%2d %2.2f", cfg_fine, temp);
									
										// had to do it this weird way since the normal double formatting was making the packets stop sending after a while.... I have no clue why
										sprintf(tx_packet, "%02d %d.%02d", cfg_fine, (uint8_t) temp, (uint8_t) ((temp - (uint8_t) temp) * 100));
									
//									tx_packet[1] = (uint8_t) cfg_coarse;
//									tx_packet[2] = (uint8_t) cfg_mid;
//									tx_packet[3] = (uint8_t) cfg_fine;
//									tx_packet[4] = (uint8_t) (int) temp; // two digits left of decimal place
//									tx_packet[5] = (uint8_t) ((temp - (uint8_t)(temp))*100); // two digits right of decimal place
//									tx_packet[6] = (uint8_t) 0;
//									tx_packet[7] = (uint8_t) 0;
//									tx_packet[8] = (uint8_t) 0;
//									tx_packet[9] = (uint8_t) 0;
									
//									tx_packet[0] = 0;
//									tx_packet[1] = cfg_fine;
//									tx_packet[2] = 2;
//									tx_packet[3] = 3;
//									tx_packet[4] = 4;
//									tx_packet[5] = 5;
//									tx_packet[6] = 6;
//									tx_packet[7] = 7;
//									tx_packet[8] = 8;
//									tx_packet[9] = 9;
								
									break;
								case COUNT_2M_32K:
									sprintf(tx_packet, "C:%d M:%d F:%d 2MHz:%d 32kHz:%d", cfg_coarse, cfg_mid, cfg_fine, count_2M, count_32k);
								
									break;
								case LC_CODES_ASCII:
									sprintf(tx_packet, "C:%d M:%d F:%d", cfg_coarse, cfg_mid, cfg_fine);
								
									break;
								case COMPRESSED_CLOCK: // for when on solar and packet length is compressed
									// since we are on solar and the sweep of 32 fine codes will take a while (probably 1.5 minutes)
									// and the temperature properly is changing at a faster rate, we can just take a new temp measurement
									// every time we transmit
									read_counters_duration(TEMP_MEASURE_DURATION_MILLISECONDS);
									count_2M = scm3c_hw_interface_get_count_2M();
									count_32k = scm3c_hw_interface_get_count_32k();
									printf("2M: %u, 32kHz: %u\n", count_2M, count_32k);
								
									// mode for sending the 2MHz clocks and the 32kHz clock as well as fine code
									// send in a compressed format taking the form of:
									// 0: packet counter 1: fine 2: 2MHz[5-4] 3: 2MHz[3-2] 4: 2MHz[1-0] 5: 32kHz[3-2] 6: 23kHz[1-0]
									// where the indices indicate the bits taken from each value (0 is LSB).
									// example: if 2MHz is 179746, then 2: 17, 3: 97, 4: 46
									// The point of this is to make the packet as small as possible to send this information so that
									// we can build a figure that shows the relationship between fine code and clock ratio
//									tx_packet[1] = (uint8_t) cfg_fine;
//									tx_packet[2] = (uint8_t) (count_2M / 100000); // highest digit
//									tx_packet[3] = (uint8_t) ((count_2M / 10000) - (10*tx_packet[2])); // 2nd highest digit
//									tx_packet[4] = (uint8_t) (((count_2M - ((count_2M / 10000) * 10000))) / 100); // middle 2 digits
//									tx_packet[5] = (uint8_t) (count_2M % 100); // lower 2 digits
//									tx_packet[6] = (uint8_t) (count_32k / 100); // upper 2 digits
//									tx_packet[7] = (uint8_t) (count_32k % 100); // lower 2 digits
								
									//FF2222223333; length = 12
									sprintf(tx_packet, "%2d%d%d", cfg_fine, count_2M, count_32k);
									
//									tx_packet[0] = 0;
//									tx_packet[1] = 1;
//									tx_packet[2] = 2;
//									tx_packet[3] = 3;
//									tx_packet[4] = 4;
//									tx_packet[5] = 5;
//									tx_packet[6] = 6;
//									tx_packet[7] = 7;
//									tx_packet[8] = 8;
//									tx_packet[9] = 9;
									

									break;
								case CUSTOM:
									memcpy(&tx_packet[0],custom_tx_packet,LEN_TX_PKT);
								  break;
								default:
									printf("ERROR: unset tx packet content source");
								
									break;
							}
							
							send_packet(cfg_coarse, cfg_mid, cfg_fine, tx_packet);
						}

						// stop after send or received a certain number of times
						packet_counter += 1;
						
						if (total_packets > 0) {
							//printf("packet %d out of %d\n", packet_counter, total_packets);
						}
						
						if (SOLAR_MODE == 1 & should_sweep == 0) {
//							printf("radio event\n");
						}
						
						//printf("packet counter: %d, rx_count: %d\n", packet_counter, rx_count);
						
						//printf("rx_count %d total packets %d\n", rx_count, total_packets);
						
						if ((radio_mode == TX && packet_counter == total_packets) || (radio_mode == RX && rx_count == total_packets)) {
							//printf("stopping as we have received/transmitted %d packets\n", packet_counter);
							if (radio_mode == RX) {
								rx_count = 0;
							}
							return;
						}
					}
				} 
			}
		}
	}
}

// TODO: change this function to use delay_milliseconds to use RF TIMER, which is independent of 
// HCLK so that the timing is more more consistent regardless of clock speed (won't matter whether
// you are in lower or normal power state).
void radio_delay(void) {
	uint16_t j;
	
	if (SOLAR_MODE) {
		//low_power_mode();
		for (j = 0; j < SOLAR_DELAY; j++) {}
		//normal_power_mode();
	}
}

void onRx(uint8_t *packet, uint8_t packet_len) {
	uint8_t i;
	uint16_t j;
	
	rx_count += 1;
	//printf("received a total of %d packets\n", rx_count);
	
	if (SEND_ACK)
		need_to_send_ack = true;
	
	//printf("packet first item: %d\n", packet[0]); //there are 20 or 22 packets and they are uint8_t
//	if (packet[1]==1) // THIS IS OUTDATED CODE
//	{
		//printf("Got message to actuate gripper!!!\n");
		//sara(100, 2,1);
//	}
}

/* This function will update the fixed fine code based on a linear model relating the 2MHz and 32kHz clock ratios
 * and fine codes that properly transmit.
 */
void adjust_tx_fine_with_temp(void) {
	// calculate the ratio between the 2M and the 32kHZz clocks
	double ratio = fix_double(fix_div(fix_init(count_2M), fix_init(count_32k)));
	
	fixed_lc_fine_tx = CLOCK_RATIO_VS_FINE_CODE_SLOPE * ratio + CLOCK_RATIO_VS_FINE_CODE_OFFEST;
}

/* A function used for testing the delay milliseconds functionality. */
void delay_milliseconds_test_loop(void) {
	printf("delay over!\n");
	delay_milliseconds(delay_milliseconds_test_loop, 3000);
}<|MERGE_RESOLUTION|>--- conflicted
+++ resolved
@@ -57,21 +57,19 @@
 #define DEFAULT_FIXED_LC_FINE_RX				22
 
 // if SWEEP_TX = 0 or SWEEP_RX = 0 then these values define the LC range to sweep. used for both sweeping Rx and Tx
-<<<<<<< HEAD
-#define SWEEP_COARSE_START_TX 22
-#define SWEEP_COARSE_END_TX 23
-#define SWEEP_MID_START_TX 20
-#define SWEEP_MID_END_TX 21
-#define SWEEP_FINE_START_TX 10
-#define SWEEP_FINE_END_TX 18
-
-#define SWEEP_COARSE_START_RX 22
-#define SWEEP_COARSE_END_RX 23
-#define SWEEP_MID_START_RX 21
-#define SWEEP_MID_END_RX 22
-#define SWEEP_FINE_START_RX 20
-#define SWEEP_FINE_END_RX 31
-=======
+//#define SWEEP_COARSE_START_TX 22
+//#define SWEEP_COARSE_END_TX 23
+//#define SWEEP_MID_START_TX 20
+//#define SWEEP_MID_END_TX 21
+//#define SWEEP_FINE_START_TX 10
+//#define SWEEP_FINE_END_TX 18
+
+//#define SWEEP_COARSE_START_RX 22
+//#define SWEEP_COARSE_END_RX 23
+//#define SWEEP_MID_START_RX 21
+//#define SWEEP_MID_END_RX 22
+//#define SWEEP_FINE_START_RX 20
+//#define SWEEP_FINE_END_RX 31
 #define SWEEP_COARSE_START_TX 20
 #define SWEEP_COARSE_END_TX 21
 #define SWEEP_MID_START_TX 27
@@ -85,7 +83,6 @@
 #define SWEEP_MID_END_RX 21
 #define SWEEP_FINE_START_RX 6
 #define SWEEP_FINE_END_RX 9
->>>>>>> 24a17d0a
 
 // SARA 30.56C 1.778V
 //#define HF_COARSE 3
