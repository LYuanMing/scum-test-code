--- conflicted
+++ resolved
@@ -31,21 +31,12 @@
 // make sure to set LEN_TX_PKT and LEN_RX_PKT in radio.h
 #define OPTICAL_CALIBRATE 1 // 1 if should optical calibrate, 0 if manual
 
-<<<<<<< HEAD
 #define MODE 0 // 0 for tx, 1 for rx, 2 for rx then tx, ... and more (see switch statement below)
 #define SOLAR_MODE 1 // 1 if on solar, 0 if on power supply/usb (this enables/disables the SOLAR_DELAY delay)
-#define SOLAR_DELAY 500 //500 is a good value to pick when going to low power mode // for loop iteration count for delay while on solar between radio periods (5000 = ~3 seconds at 500KHz clock, which is low_power_mode)
+#define SOLAR_DELAY 25000 //500 is a good value to pick when going to low power mode // for loop iteration count for delay while on solar between radio periods (5000 = ~3 seconds at 500KHz clock, which is low_power_mode)
 #define SWEEP_TX 0 // 1 if sweep, 0 if fixed
 #define SWEEP_RX 0 // 1 if sweep, 0 if fixed
-=======
-#define MODE 0// 0 for tx, 1 for rx, 2 for rx then tx, ... and more (see switch statement below)
-#define SOLAR_MODE 1 // 1 if on solar, 0 if on power supply/usb (this enables/disables the SOLAR_DELAY delay)
-//NEED TO UNCOMMENT IN TX? radio_delay
-#define SOLAR_DELAY 25000 // for loop iteration count for delay while on solar between radio periods (5000 = ~3 seconds at 500KHz clock, which is low_power_mode)
-#define SWEEP_TX 1 // 1 if sweep, 0 if fixed
-#define SWEEP_RX 0// 1 if sweep, 0 if fixed
-
->>>>>>> 91d4c40e
+
 #define SEND_ACK 1 // 1 if we should send an ack after packet rx and 0 otherwise
 #define NUM_ACK 3 // number of acknowledgments to send upon receiving a packet
 
@@ -57,25 +48,17 @@
 // the LC values that we transmit or receive at may change (for example compensated due to 
 // temperature changes), but we just won't sweep the LC.
 
-<<<<<<< HEAD
 #define DEFAULT_FIXED_LC_COARSE_TX		22
 #define DEFAULT_FIXED_LC_MID_TX			 20
 #define DEFAULT_FIXED_LC_FINE_TX		14
-=======
->>>>>>> 91d4c40e
-
-#define DEFAULT_FIXED_LC_COARSE_TX		20
-#define DEFAULT_FIXED_LC_MID_TX			 21
-#define DEFAULT_FIXED_LC_FINE_TX		1
-
 
 #define DEFAULT_FIXED_LC_COARSE_RX			21
 #define DEFAULT_FIXED_LC_MID_RX				  17
 #define DEFAULT_FIXED_LC_FINE_RX				22
 
 // if SWEEP_TX = 0 or SWEEP_RX = 0 then these values define the LC range to sweep. used for both sweeping Rx and Tx
-#define SWEEP_COARSE_START 15
-#define SWEEP_COARSE_END 26
+#define SWEEP_COARSE_START 22
+#define SWEEP_COARSE_END 23
 #define SWEEP_MID_START 0
 #define SWEEP_MID_END 31
 #define SWEEP_FINE_START 0
@@ -646,9 +629,9 @@
 	uint16_t j;
 	
 	if (SOLAR_MODE) {
-		low_power_mode();
+		//low_power_mode();
 		for (j = 0; j < SOLAR_DELAY; j++) {}
-		normal_power_mode();
+		//normal_power_mode();
 	}
 }
 
